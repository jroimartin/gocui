# GOCUI - Go Console User Interface

[![GoDoc](https://godoc.org/github.com/jroimartin/gocui?status.svg)](https://godoc.org/github.com/jroimartin/gocui)

Minimalist Go package aimed at creating Console User Interfaces.

## Features

* Minimalist API.
* Views (the "windows" in the GUI) implement the interface io.ReadWriter.
* Support for overlapping views.
* The GUI can be modified at runtime (concurrent-safe).
* Global and view-level keybindings.
* Mouse support.
* Colored text.
* Customizable edition mode.
* Easy to build reusable widgets, complex layouts...

## Installation

Execute:

```
$ go get github.com/jroimartin/gocui
```

## Documentation

Execute:

```
$ go doc github.com/jroimartin/gocui
```

Or visit [godoc.org](https://godoc.org/github.com/jroimartin/gocui) to read it
online.

## Example

```go
package main

import (
	"fmt"
	"log"

	"github.com/jroimartin/gocui"
)

func main() {
	g, err := gocui.NewGui(gocui.OutputNormal)
	if err != nil {
		log.Panicln(err)
	}
	defer g.Close()

	g.SetManagerFunc(layout)

	if err := g.SetKeybinding("", gocui.KeyCtrlC, gocui.ModNone, quit); err != nil {
		log.Panicln(err)
	}

	if err := g.MainLoop(); err != nil && err != gocui.ErrQuit {
		log.Panicln(err)
	}
}

func layout(g *gocui.Gui) error {
	maxX, maxY := g.Size()
	if v, err := g.SetView("hello", maxX/2-7, maxY/2, maxX/2+7, maxY/2+2); err != nil {
		if err != gocui.ErrUnknownView {
			return err
		}
		fmt.Fprintln(v, "Hello world!")
	}
	return nil
}

func quit(g *gocui.Gui, v *gocui.View) error {
	return gocui.ErrQuit
}
```

## Screenshots

![r2cui](https://cloud.githubusercontent.com/assets/1223476/19418932/63645052-93ce-11e6-867c-da5e97e37237.png)

![_examples/demo.go](https://cloud.githubusercontent.com/assets/1223476/5992750/720b84f0-aa36-11e4-88ec-296fa3247b52.png)

![_examples/dynamic.go](https://cloud.githubusercontent.com/assets/1223476/5992751/76ad5cc2-aa36-11e4-8204-6a90269db827.png)

## Projects using gocui

* [komanda-cli](https://github.com/mephux/komanda-cli): IRC Client For Developers.
* [vuls](https://github.com/future-architect/vuls): Agentless vulnerability scanner for Linux/FreeBSD.
* [wuzz](https://github.com/asciimoo/wuzz): Interactive cli tool for HTTP inspection.
* [httplab](https://github.com/gchaincl/httplab): Interactive web server.
* [domainr](https://github.com/MichaelThessel/domainr): Tool that checks the availability of domains based on keywords.
* [gotime](https://github.com/nanohard/gotime): Time tracker for projects and tasks.
* [claws](https://github.com/thehowl/claws): Interactive command line client for testing websockets.
* [terminews](http://github.com/antavelos/terminews): Terminal based RSS reader.
* [diagram](https://github.com/esimov/diagram): Tool to convert ascii arts into hand drawn diagrams.
* [pody](https://github.com/JulienBreux/pody): CLI app to manage Pods in a Kubernetes cluster.
<<<<<<< HEAD
* [kubexp](https://github.com/alitari/kubexp): Kubernetes client.
=======
* [kcli](https://github.com/cswank/kcli): Tool for inspecting kafka topics/partitions/messages.
>>>>>>> 25c0c27f

Note: if your project is not listed here, let us know! :)<|MERGE_RESOLUTION|>--- conflicted
+++ resolved
@@ -101,10 +101,7 @@
 * [terminews](http://github.com/antavelos/terminews): Terminal based RSS reader.
 * [diagram](https://github.com/esimov/diagram): Tool to convert ascii arts into hand drawn diagrams.
 * [pody](https://github.com/JulienBreux/pody): CLI app to manage Pods in a Kubernetes cluster.
-<<<<<<< HEAD
 * [kubexp](https://github.com/alitari/kubexp): Kubernetes client.
-=======
 * [kcli](https://github.com/cswank/kcli): Tool for inspecting kafka topics/partitions/messages.
->>>>>>> 25c0c27f
 
 Note: if your project is not listed here, let us know! :)